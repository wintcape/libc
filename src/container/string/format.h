--- conflicted
+++ resolved
@@ -1,160 +1,140 @@
-/**
- * @author Matthew Weissel (mweissel3@gatech.edu)
- * @file container/string/format.h
- * @brief Provides a custom string formatting interface.
- */
-#ifndef STRING_FORMAT_H
-#define STRING_FORMAT_H
-
-#include "common.h"
-
-/** @brief Type and instance definitions for format specifier tags. */
-typedef enum
-{
-    STRING_FORMAT_SPECIFIER_IGNORE
-,   STRING_FORMAT_SPECIFIER_RAW
-,   STRING_FORMAT_SPECIFIER_INTEGER
-,   STRING_FORMAT_SPECIFIER_FLOATING_POINT
-,   STRING_FORMAT_SPECIFIER_FLOATING_POINT_ABBREVIATED
-,   STRING_FORMAT_SPECIFIER_FLOATING_POINT_FRACTIONAL_ONLY
-,   STRING_FORMAT_SPECIFIER_ADDRESS
-,   STRING_FORMAT_SPECIFIER_CHARACTER
-,   STRING_FORMAT_SPECIFIER_STRING
-,   STRING_FORMAT_SPECIFIER_RESIZABLE_STRING
-
-,   STRING_FORMAT_SPECIFIER_COUNT
-}
-STRING_FORMAT_SPECIFIER;
-
-/** @brief Type and instance definitions for format modifier tags. */
-typedef enum
-{
-    STRING_FORMAT_MODIFIER_PAD_LEFT
-,   STRING_FORMAT_MODIFIER_PAD_RIGHT
-,   STRING_FORMAT_MODIFIER_SHOW_SIGN
-,   STRING_FORMAT_MODIFIER_HIDE_SIGN
-,   STRING_FORMAT_MODIFIER_FIX_PRECISION
-
-,   STRING_FORMAT_MODIFIER_COUNT
-}
-STRING_FORMAT_MODIFIER;
-
-#define STRING_FORMAT_SPECIFIER_INVALID STRING_FORMAT_SPECIFIER_COUNT /** @brief An alias for detecting an invalid format specifier tag. */
-#define STRING_FORMAT_MODIFIER_INVALID  STRING_FORMAT_MODIFIER_COUNT  /** @brief An alias for detecting an invalid format modifier tag. */
-
-#define STRING_FORMAT_SPECIFIER_TOKEN_ID     '%'                              /** @brief The format specifier token. */
-#define STRING_FORMAT_SPECIFIER_TOKEN_IGNORE STRING_FORMAT_SPECIFIER_TOKEN_ID /** @brief Format specifier: ignore. */
-
-<<<<<<< HEAD
-#define STRING_FORMAT_SPECIFIER_TOKEN_RAW                          'u' /** @brief Format specifier: raw. */
-#define STRING_FORMAT_SPECIFIER_TOKEN_INTEGER                      'i' /** @brief Format specifier: integer. */
-#define STRING_FORMAT_SPECIFIER_TOKEN_FLOATING_POINT               'f' /** @brief Format specifier: floating point. */
-#define STRING_FORMAT_SPECIFIER_TOKEN_FLOATING_POINT_ABBREVIATED   'e' /** @brief Format specifier: floating point (abbreviated notation). */
-#define STRING_FORMAT_SPECIFIER_TOKEN_FLOATING_POINT_MANTISSA_ONLY 'd' /** @brief Format specifier: floating point (abbreviated notation). */
-#define STRING_FORMAT_SPECIFIER_TOKEN_ADDRESS                      '@' /** @brief Format specifier: address. */
-#define STRING_FORMAT_SPECIFIER_TOKEN_CHARACTER                    'c' /** @brief Format specifier: character. */
-#define STRING_FORMAT_SPECIFIER_TOKEN_STRING                       's' /** @brief Format specifier: string. */
-#define STRING_FORMAT_SPECIFIER_TOKEN_RESIZABLE_STRING             'S' /** @brief Format specifier: resizable string. */
-
-#define STRING_FORMAT_MODIFIER_TOKEN_PAD                           'p' /** @brief Format modifier: pad. */
-#define STRING_FORMAT_MODIFIER_TOKEN_PAD_MINIMUM                   'P' /** @brief Format modifier: pad (minimum width). */
-#define STRING_FORMAT_MODIFIER_TOKEN_LEFT                          'l' /** @brief Format modifier: left. */
-#define STRING_FORMAT_MODIFIER_TOKEN_RIGHT                         'r' /** @brief Format modifier: right. */
-#define STRING_FORMAT_MODIFIER_TOKEN_SHOW_SIGN                     '+' /** @brief Format modifier: show sign. */
-#define STRING_FORMAT_MODIFIER_TOKEN_HIDE_SIGN                     '-' /** @brief Format modifier: hide sign. */
-#define STRING_FORMAT_MODIFIER_TOKEN_FIX_PRECISION                 '.' /** @brief Format modifier: fix precision. */
-=======
-#define STRING_FORMAT_SPECIFIER_TOKEN_RAW                            'u' /** @brief Format specifier: raw. */
-#define STRING_FORMAT_SPECIFIER_TOKEN_INTEGER                        'i' /** @brief Format specifier: integer. */
-#define STRING_FORMAT_SPECIFIER_TOKEN_FLOATING_POINT                 'f' /** @brief Format specifier: floating point. */
-#define STRING_FORMAT_SPECIFIER_TOKEN_FLOATING_POINT_ABBREVIATED     'e' /** @brief Format specifier: floating point (abbreviated notation). */
-#define STRING_FORMAT_SPECIFIER_TOKEN_FLOATING_POINT_FRACTIONAL_ONLY 'd' /** @brief Format specifier: floating point (fractional only). */
-#define STRING_FORMAT_SPECIFIER_TOKEN_ADDRESS                        '@' /** @brief Format specifier: address. */
-#define STRING_FORMAT_SPECIFIER_TOKEN_CHARACTER                      'c' /** @brief Format specifier: character. */
-#define STRING_FORMAT_SPECIFIER_TOKEN_STRING                         's' /** @brief Format specifier: string. */
-#define STRING_FORMAT_SPECIFIER_TOKEN_MUTABLE_STRING                 'S' /** @brief Format specifier: mutable string. */
-                                                                     
-#define STRING_FORMAT_MODIFIER_TOKEN_PAD                             'p' /** @brief Format modifier: pad. */
-#define STRING_FORMAT_MODIFIER_TOKEN_PAD_MINIMUM                     'P' /** @brief Format modifier: pad (minimum width). */
-#define STRING_FORMAT_MODIFIER_TOKEN_LEFT                            'l' /** @brief Format modifier: left. */
-#define STRING_FORMAT_MODIFIER_TOKEN_RIGHT                           'r' /** @brief Format modifier: right. */
-#define STRING_FORMAT_MODIFIER_TOKEN_SHOW_SIGN                       '+' /** @brief Format modifier: show sign. */
-#define STRING_FORMAT_MODIFIER_TOKEN_HIDE_SIGN                       '-' /** @brief Format modifier: hide sign. */
-#define STRING_FORMAT_MODIFIER_TOKEN_FIX_PRECISION                   '.' /** @brief Format modifier: fix precision. */
->>>>>>> 290e57da
-
-/**
- * @brief String format function.
- * 
- * Accepts a variadic argument list (see common/args.h).
- *
- * Uses dynamic memory allocation. Call string_destroy to free.
- * 
- * FORMAT SPECIFIERS :
- * 
- * %% : Ignore (i.e. '%' character).
- * %u : Unsigned.
- * %i : Signed integer.
- * %f : Floating point number. The corresponding argument must be the address
- *      of an f64. (For additional information about this limitation, see
- *      common/args.h).
- * %e : Floating point number (short-notation). The corresponding argument
- *      must be the address of an f64. (For additional information about this
- *      limitation, see common/args.h).
- * %d : Floating point number (fractional-only). The corresponding argument
- *      must be the address of an f64. (For additional information about this
- *      limitation, see common/args.h).
- * %@ : Address.
- * %c : Single character.
- * %s : Null-terminated string of characters.
- *      Length is computed at runtime via O(n) _string_length.
- * %S : Resizable string of characters.
- *      This includes any string created with the __string_create class of
- *      functions; their length is fetched at runtime via O(1) string_length.
- *      
- * FORMAT MODIFIERS :
- * 
- * These may each be used once preceding a format specifier. They only apply
- * to arguments of a sensible type for their purpose.
- * 
- * - pl<character><number> : Fix column width to <number>. If needed, pad with
- *                           <character> to the left.
- *                           Works with any format specifier.
- * - pr<character><number> : Fix column width to <number>. If needed, pad with
- *                           <character> to the right.
- *                           Works with any format specifier.
- * - Pl<character><number> : Set minimum column width to <number>. If needed,
- *                           pad with <character> to the left.
- *                           Works with any format specifier.
- * - Pr<character><number> : Set minimum column width to <number>. If needed,
- *                           pad with <character> to the right.
- * - + : Always include sign. Default behavior is to include the sign only for
- *       a negative number.
- *       Works only with signed numeric format specifiers: %f, %e, %i.
- * - - : Never include sign. Default behavior is to include the sign only for
- *       a negative number.
- *       Works only with signed numeric format specifiers: %f, %e, %i.
- * - .<number> : Fix fractional precision to <number> decimal places.
- *               Works only with floating point format specifiers: %f, %e, %d.
- *
- * @param format Formatting string.
- * @param arg_count Number of elements in the variadic argument list.
- * @param args Variadic argument list.
- * @return The formatted string.
- */
-char*
-_string_format
-(   const char* format
-,   u64         arg_count
-,   u64*        args
-);
-
-/** @brief Alias for calling _string_format with __VA_ARGS__. */
-#define string_format(format,...)                           \
-    ({                                                      \
-        DISABLE_WARNING ( -Wint-conversion )                \
-        _string_format ( (format) , ARGS ( __VA_ARGS__ ) ); \
-        REENABLE_WARNING ()                                 \
-    })
-
-#endif // STRING_FORMAT_H
+/**
+ * @author Matthew Weissel (mweissel3@gatech.edu)
+ * @file container/string/format.h
+ * @brief Provides a custom string formatting interface.
+ */
+#ifndef STRING_FORMAT_H
+#define STRING_FORMAT_H
+
+#include "common.h"
+
+/** @brief Type and instance definitions for format specifier tags. */
+typedef enum
+{
+    STRING_FORMAT_SPECIFIER_IGNORE
+,   STRING_FORMAT_SPECIFIER_RAW
+,   STRING_FORMAT_SPECIFIER_INTEGER
+,   STRING_FORMAT_SPECIFIER_FLOATING_POINT
+,   STRING_FORMAT_SPECIFIER_FLOATING_POINT_ABBREVIATED
+,   STRING_FORMAT_SPECIFIER_FLOATING_POINT_FRACTIONAL_ONLY
+,   STRING_FORMAT_SPECIFIER_ADDRESS
+,   STRING_FORMAT_SPECIFIER_CHARACTER
+,   STRING_FORMAT_SPECIFIER_STRING
+,   STRING_FORMAT_SPECIFIER_RESIZABLE_STRING
+
+,   STRING_FORMAT_SPECIFIER_COUNT
+}
+STRING_FORMAT_SPECIFIER;
+
+/** @brief Type and instance definitions for format modifier tags. */
+typedef enum
+{
+    STRING_FORMAT_MODIFIER_PAD_LEFT
+,   STRING_FORMAT_MODIFIER_PAD_RIGHT
+,   STRING_FORMAT_MODIFIER_SHOW_SIGN
+,   STRING_FORMAT_MODIFIER_HIDE_SIGN
+,   STRING_FORMAT_MODIFIER_FIX_PRECISION
+
+,   STRING_FORMAT_MODIFIER_COUNT
+}
+STRING_FORMAT_MODIFIER;
+
+#define STRING_FORMAT_SPECIFIER_INVALID STRING_FORMAT_SPECIFIER_COUNT /** @brief An alias for detecting an invalid format specifier tag. */
+#define STRING_FORMAT_MODIFIER_INVALID  STRING_FORMAT_MODIFIER_COUNT  /** @brief An alias for detecting an invalid format modifier tag. */
+
+#define STRING_FORMAT_SPECIFIER_TOKEN_ID     '%'                              /** @brief The format specifier token. */
+#define STRING_FORMAT_SPECIFIER_TOKEN_IGNORE STRING_FORMAT_SPECIFIER_TOKEN_ID /** @brief Format specifier: ignore. */
+
+#define STRING_FORMAT_SPECIFIER_TOKEN_RAW                            'u' /** @brief Format specifier: raw. */
+#define STRING_FORMAT_SPECIFIER_TOKEN_INTEGER                        'i' /** @brief Format specifier: integer. */
+#define STRING_FORMAT_SPECIFIER_TOKEN_FLOATING_POINT                 'f' /** @brief Format specifier: floating point. */
+#define STRING_FORMAT_SPECIFIER_TOKEN_FLOATING_POINT_ABBREVIATED     'e' /** @brief Format specifier: floating point (abbreviated notation). */
+#define STRING_FORMAT_SPECIFIER_TOKEN_FLOATING_POINT_FRACTIONAL_ONLY 'd' /** @brief Format specifier: floating point (fractional only). */
+#define STRING_FORMAT_SPECIFIER_TOKEN_ADDRESS                        '@' /** @brief Format specifier: address. */
+#define STRING_FORMAT_SPECIFIER_TOKEN_CHARACTER                      'c' /** @brief Format specifier: character. */
+#define STRING_FORMAT_SPECIFIER_TOKEN_STRING                         's' /** @brief Format specifier: string. */
+#define STRING_FORMAT_SPECIFIER_TOKEN_RESIZABLE_STRING               'S' /** @brief Format specifier: resizable string. */
+                                                                     
+#define STRING_FORMAT_MODIFIER_TOKEN_PAD                             'p' /** @brief Format modifier: pad. */
+#define STRING_FORMAT_MODIFIER_TOKEN_PAD_MINIMUM                     'P' /** @brief Format modifier: pad (minimum width). */
+#define STRING_FORMAT_MODIFIER_TOKEN_LEFT                            'l' /** @brief Format modifier: left. */
+#define STRING_FORMAT_MODIFIER_TOKEN_RIGHT                           'r' /** @brief Format modifier: right. */
+#define STRING_FORMAT_MODIFIER_TOKEN_SHOW_SIGN                       '+' /** @brief Format modifier: show sign. */
+#define STRING_FORMAT_MODIFIER_TOKEN_HIDE_SIGN                       '-' /** @brief Format modifier: hide sign. */
+#define STRING_FORMAT_MODIFIER_TOKEN_FIX_PRECISION                   '.' /** @brief Format modifier: fix precision. */
+
+/**
+ * @brief String format function.
+ * 
+ * Accepts a variadic argument list (see common/args.h).
+ *
+ * Uses dynamic memory allocation. Call string_destroy to free.
+ * 
+ * FORMAT SPECIFIERS :
+ * 
+ * %% : Ignore (i.e. '%' character).
+ * %u : Unsigned.
+ * %i : Signed integer.
+ * %f : Floating point number. The corresponding argument must be the address
+ *      of an f64. (For additional information about this limitation, see
+ *      common/args.h).
+ * %e : Floating point number (short-notation). The corresponding argument
+ *      must be the address of an f64. (For additional information about this
+ *      limitation, see common/args.h).
+ * %d : Floating point number (fractional-only). The corresponding argument
+ *      must be the address of an f64. (For additional information about this
+ *      limitation, see common/args.h).
+ * %@ : Address.
+ * %c : Single character.
+ * %s : Null-terminated string of characters.
+ *      Length is computed at runtime via O(n) _string_length.
+ * %S : Resizable string of characters.
+ *      This includes any string created with the __string_create class of
+ *      functions; their length is fetched at runtime via O(1) string_length.
+ *      
+ * FORMAT MODIFIERS :
+ * 
+ * These may each be used once preceding a format specifier. They only apply
+ * to arguments of a sensible type for their purpose.
+ * 
+ * - pl<character><number> : Fix column width to <number>. If needed, pad with
+ *                           <character> to the left.
+ *                           Works with any format specifier.
+ * - pr<character><number> : Fix column width to <number>. If needed, pad with
+ *                           <character> to the right.
+ *                           Works with any format specifier.
+ * - Pl<character><number> : Set minimum column width to <number>. If needed,
+ *                           pad with <character> to the left.
+ *                           Works with any format specifier.
+ * - Pr<character><number> : Set minimum column width to <number>. If needed,
+ *                           pad with <character> to the right.
+ * - + : Always include sign. Default behavior is to include the sign only for
+ *       a negative number.
+ *       Works only with signed numeric format specifiers: %f, %e, %i.
+ * - - : Never include sign. Default behavior is to include the sign only for
+ *       a negative number.
+ *       Works only with signed numeric format specifiers: %f, %e, %i.
+ * - .<number> : Fix fractional precision to <number> decimal places.
+ *               Works only with floating point format specifiers: %f, %e, %d.
+ *
+ * @param format Formatting string.
+ * @param arg_count Number of elements in the variadic argument list.
+ * @param args Variadic argument list.
+ * @return The formatted string.
+ */
+char*
+_string_format
+(   const char* format
+,   u64         arg_count
+,   u64*        args
+);
+
+/** @brief Alias for calling _string_format with __VA_ARGS__. */
+#define string_format(format,...)                           \
+    ({                                                      \
+        DISABLE_WARNING ( -Wint-conversion )                \
+        _string_format ( (format) , ARGS ( __VA_ARGS__ ) ); \
+        REENABLE_WARNING ()                                 \
+    })
+
+#endif // STRING_FORMAT_H